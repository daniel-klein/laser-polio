--- conflicted
+++ resolved
@@ -26,12 +26,8 @@
 recursive-exclude data *
 recursive-exclude results *
 recursive-exclude scripts *
-<<<<<<< HEAD
-recursive-exclude CALIB *
-=======
 recursive-exclude calib *
 recursive-exclude results *
->>>>>>> c62e3be7
 
 recursive-exclude .devcontainer *
 global-exclude *.py[cod] __pycache__/* *.so *.dylib