--- conflicted
+++ resolved
@@ -4,16 +4,12 @@
 - Check the RI & SIA figures - they're plotting strange results
 - Merge my interventions branch
 
-<<<<<<< HEAD
 - Try running calibration by myself - see the docs
 
 - Curate SIA data from Hil: Kurt_sharing\step04b_sia_randeffect\20241220_regression
 - Change terminology from SIA efficacy to SIA coverage spatial heterogeneity
 - Need to use the immunity_ri_nOPV2 column and use that as including 
 - Remember to move RE processing out of sim and into data curation
-=======
-- Need to use the immunity_ri_nOPV2 column and use that as including
->>>>>>> 867ffa51
 
 - Curate R0 file from Hil: Kurt_sharing\step04b_sia_randeffect\20241220_regression
 - Try scaling R0. E.g. per convo with HL & KF: R0_i = exp{m * (b_i - mean(b))/sd(b) + log R0), so the random effect b_i is standardized to mean zero and std dev = 1, then rescaled with m and centered. For example if you thought that R0 is usually centered at 10 but ranges from 5 to 20, then you would pick m to scale within those bounds.
