from .distributions import *  # noqa F403
from .pars import *  # noqa F403
from .model import *  # noqa F403
<<<<<<< HEAD
from pathlib import Path

# from .seir_mpm import *
=======
>>>>>>> 354c9403
from .utils import *  # noqa F403

__version__ = "0.1"

root = Path(__file__).resolve().parents[2]<|MERGE_RESOLUTION|>--- conflicted
+++ resolved
@@ -1,12 +1,9 @@
 from .distributions import *  # noqa F403
 from .pars import *  # noqa F403
 from .model import *  # noqa F403
-<<<<<<< HEAD
 from pathlib import Path
 
 # from .seir_mpm import *
-=======
->>>>>>> 354c9403
 from .utils import *  # noqa F403
 
 __version__ = "0.1"
